import { assertEquals, assertRejects } from '@std/assert'
import {
  parsePathname,
  type TarInput,
  TarStream,
  validTarOptions,
} from './tar.ts'
import { UnTarStream } from './untar.ts'

Deno.test('TarStream() with default stream', async () => {
  const text = new TextEncoder().encode('Hello World!')

  const reader = ReadableStream.from<TarInput>([
    {
      pathname: './potato',
    },
    {
      pathname: './text.txt',
      size: text.length,
      iterable: [text.slice()],
    },
  ])
    .pipeThrough(new TarStream())
    .getReader()

  let size = 0
  while (true) {
    const { done, value } = await reader.read()
    if (done) {
      break
    }
    size += value.length
  }
  assertEquals(size, 512 + 512 + Math.ceil(text.length / 512) * 512 + 1024)
})

Deno.test('TarStream() with byte stream', async () => {
  const text = new TextEncoder().encode('Hello World!')

  const reader = ReadableStream.from<TarInput>([
    {
      pathname: './potato',
    },
    {
      pathname: './text.txt',
      size: text.length,
      iterable: [text.slice()],
    },
  ])
    .pipeThrough(new TarStream())
    .getReader({ mode: 'byob' })

  let size = 0
  while (true) {
    const { done, value } = await reader.read(
      new Uint8Array(Math.ceil(Math.random() * 1024)),
    )
    if (done) {
      break
    }
    size += value.length
  }
  assertEquals(size, 512 + 512 + Math.ceil(text.length / 512) * 512 + 1024)
})

Deno.test('TarStream() with negative size', async () => {
  const text = new TextEncoder().encode('Hello World')

  const readable = ReadableStream.from<TarInput>([
    {
      pathname: 'name',
      size: -text.length,
      iterable: [text.slice()],
    },
  ])
    .pipeThrough(new TarStream())
  await assertRejects(
    async function () {
      await Array.fromAsync(readable)
    },
    'Invalid Size Provided! Size cannot exceed 8 GiBs by default or 64 GiBs with sizeExtension set to true.',
  )
})

Deno.test('TarStream() with 65 GiB size', async () => {
  const size = 1024 ** 3 * 65
  const step = 1024 // Size must equally be divisible by step
  const iterable = function* () {
    for (let i = 0; i < size; i += step) {
      yield new Uint8Array(step).map(() => Math.floor(Math.random() * 256))
    }
  }()

  const readable = ReadableStream.from<TarInput>([
    {
      pathname: 'name',
      size,
      iterable,
    },
  ])
    .pipeThrough(new TarStream())

  await assertRejects(
    async function () {
      for await (const _chunk of readable) {
        //
      }
    },
    'Invalid Size Provided! Size cannot exceed 8 GiBs by default or 64 GiBs with sizeExtension set to true.',
  )
})

Deno.test('TarStream() with NaN size', async () => {
  const size = NaN
  const step = 1024 // Size must equally be divisible by step
  const iterable = function* () {
    for (let i = 0; i < size; i += step) {
      yield new Uint8Array(step).map(() => Math.floor(Math.random() * 256))
    }
  }()

  const readable = ReadableStream.from<TarInput>([
    {
      pathname: 'name',
      size,
      iterable,
    },
  ])
    .pipeThrough(new TarStream())

  await assertRejects(
    async function () {
      await Array.fromAsync(readable)
    },
    'Invalid Size Provided! Size cannot exceed 8 GiBs by default or 64 GiBs with sizeExtension set to true.',
  )
})

Deno.test('validTarStreamOptions()', () => {
  assertEquals(validTarOptions({}), true)

  assertEquals(validTarOptions({ mode: '' }), true)
  assertEquals(validTarOptions({ mode: '000' }), true)
  assertEquals(validTarOptions({ mode: '008' }), false)
  assertEquals(validTarOptions({ mode: '0000000' }), false)

  assertEquals(validTarOptions({ uid: '' }), true)
  assertEquals(validTarOptions({ uid: '000' }), true)
  assertEquals(validTarOptions({ uid: '008' }), false)
  assertEquals(validTarOptions({ uid: '0000000' }), false)

  assertEquals(validTarOptions({ gid: '' }), true)
  assertEquals(validTarOptions({ gid: '000' }), true)
  assertEquals(validTarOptions({ gid: '008' }), false)
  assertEquals(validTarOptions({ gid: '0000000' }), false)

  assertEquals(validTarOptions({ mtime: 0 }), true)
  assertEquals(validTarOptions({ mtime: NaN }), false)
  assertEquals(
    validTarOptions({ mtime: Math.floor(new Date().getTime() / 1000) }),
    true,
  )
  assertEquals(validTarOptions({ mtime: new Date().getTime() }), false)

  assertEquals(validTarOptions({ uname: '' }), true)
  assertEquals(validTarOptions({ uname: 'abcdef' }), true)
  assertEquals(validTarOptions({ uname: 'å-abcdef' }), false)
  assertEquals(validTarOptions({ uname: 'a'.repeat(100) }), false)

  assertEquals(validTarOptions({ gname: '' }), true)
  assertEquals(validTarOptions({ gname: 'abcdef' }), true)
  assertEquals(validTarOptions({ gname: 'å-abcdef' }), false)
  assertEquals(validTarOptions({ gname: 'a'.repeat(100) }), false)

  assertEquals(validTarOptions({ devmajor: '' }), true)
  assertEquals(validTarOptions({ devmajor: '000' }), true)
  assertEquals(validTarOptions({ devmajor: '008' }), false)
  assertEquals(validTarOptions({ devmajor: '000000000' }), false)

  assertEquals(validTarOptions({ devminor: '' }), true)
  assertEquals(validTarOptions({ devminor: '000' }), true)
  assertEquals(validTarOptions({ devminor: '008' }), false)
  assertEquals(validTarOptions({ devminor: '000000000' }), false)
})

Deno.test('expandTarArchiveCheckingHeaders', async function () {
  const text = new TextEncoder().encode('Hello World!')

  const readable = ReadableStream.from([
    {
      pathname: './potato',
    },
    {
      pathname: './text.txt',
      size: text.length,
      iterable: [text],
    },
  ])
    .pipeThrough(new TarStream())
    .pipeThrough(new UnTarStream())

  const pathnames: string[] = []
  for await (const item of readable) {
    pathnames.push(item.pathname)
    item.readable?.cancel()
  }
  assertEquals(pathnames, ['potato/', 'text.txt'])
})

Deno.test('expandTarArchiveCheckingBodiesDefaultStream', async function () {
  const text = new TextEncoder().encode('Hello World!')

  const readable = ReadableStream.from([
    {
      pathname: './potato',
    },
    {
      pathname: './text.txt',
      size: text.length,
      iterable: [text.slice()],
    },
    {
      pathname: './text2.txt',
      size: text.length,
      iterable: [text.slice()],
    },
  ])
    .pipeThrough(new TarStream())
    .pipeThrough(new UnTarStream())

  for await (const item of readable) {
    if (item.readable) {
      const buffer = new Uint8Array(text.length)
      let offset = 0
      const reader = item.readable.getReader()
      while (true) {
        const { done, value } = await reader.read()
        if (done) {
          break
        }
        buffer.set(value, offset)
        offset += value.length
      }
      assertEquals(buffer, text)
    }
  }
})

Deno.test('expandTarArchiveCheckingBodiesByteStream', async function () {
  const text = new TextEncoder().encode('Hello World!')

  const readable = ReadableStream.from([
    {
      pathname: './potato',
    },
    {
      pathname: './text.txt',
      size: text.length,
      iterable: [text.slice()],
    },
  ])
    .pipeThrough(new TarStream())
    .pipeThrough(new UnTarStream())

  for await (const item of readable) {
    if (item.readable) {
      const buffer = new Uint8Array(text.length)
      let offset = 0
      const reader = item.readable.getReader({ mode: 'byob' })

      while (true) {
        const { done, value } = await reader.read(
          new Uint8Array(1024),
        )
        if (done) {
          break
        }
        buffer.set(value, offset)
        offset += value.length
      }
      assertEquals(buffer, text)
    }
  }
})

<<<<<<< HEAD
Deno.test('parsePathname()', () => {
  const encoder = new TextEncoder()

  assertEquals(
    parsePathname(
      './Veeeeeeeeeeeeeeeeeeeeeeeeeeeeeeeeeeeeeeeeeeeeeeeeeeeeeeeeeeeeeeeeeeeeeeeeeeeeeeeeeeeeeeeeeeeeeeeeery/LongPath',
      true,
    ),
    [
      encoder.encode(
        'Veeeeeeeeeeeeeeeeeeeeeeeeeeeeeeeeeeeeeeeeeeeeeeeeeeeeeeeeeeeeeeeeeeeeeeeeeeeeeeeeeeeeeeeeeeeeeeeeery',
      ),
      encoder.encode('LongPath/'),
    ],
  )

  assertEquals(
    parsePathname(
      './some random path/with/loooooooooooooooooooooooooooooooooooooooooooooooooooooooooooooooooooooooooooooooooong/path',
      true,
    ),
    [
      encoder.encode('some random path'),
      encoder.encode(
        'with/loooooooooooooooooooooooooooooooooooooooooooooooooooooooooooooooooooooooooooooooooong/path/',
      ),
    ],
  )

  assertEquals(
    parsePathname(
      './some random path/with/loooooooooooooooooooooooooooooooooooooooooooooooooooooooooooooooooooooooooooooooooong/file',
      false,
    ),
    [
      encoder.encode('some random path'),
      encoder.encode(
        'with/loooooooooooooooooooooooooooooooooooooooooooooooooooooooooooooooooooooooooooooooooong/file',
      ),
    ],
  )
=======
Deno.test('UnTarStream() with size equals to multiple of 512', async () => {
  const size = 512 * 3
  const data = Uint8Array.from(
    { length: size },
    () => Math.floor(Math.random() * 256),
  )

  const readable = ReadableStream.from<TarInput>([
    {
      pathname: 'name',
      size,
      iterable: [data.slice()],
    },
  ])
    .pipeThrough(new TarStream())
    .pipeThrough(new UnTarStream())

  for await (const item of readable) {
    if (item.readable) {
      assertEquals(
        Uint8Array.from(
          (await Array.fromAsync(item.readable)).map((x) => [...x]).flat(),
        ),
        data,
      )
    }
  }
>>>>>>> 4fb37073
})<|MERGE_RESOLUTION|>--- conflicted
+++ resolved
@@ -283,7 +283,7 @@
   }
 })
 
-<<<<<<< HEAD
+
 Deno.test('parsePathname()', () => {
   const encoder = new TextEncoder()
 
@@ -325,7 +325,7 @@
       ),
     ],
   )
-=======
+
 Deno.test('UnTarStream() with size equals to multiple of 512', async () => {
   const size = 512 * 3
   const data = Uint8Array.from(
@@ -353,5 +353,4 @@
       )
     }
   }
->>>>>>> 4fb37073
 })